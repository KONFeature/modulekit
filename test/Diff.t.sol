--- conflicted
+++ resolved
@@ -22,12 +22,8 @@
     function setUp() public override {
         super.setUp();
         // Setup account
-<<<<<<< HEAD
-        instance = makeRhinestoneAccount("1");
-=======
         instance = makeRhinestoneAccount("account1");
         vm.deal(instance.account, 1000 ether);
->>>>>>> 475bf95b
 
         // Setup modules
         validator = new MockValidator();
@@ -37,29 +33,8 @@
         // Setup aux
         token = new MockERC20();
         token.initialize("Mock Token", "MTK", 18);
-<<<<<<< HEAD
-        fund();
-    }
-
-    function fund() internal {
-        for (uint256 i; i < diffAccounts.length; i++) {
-            instance = diffAccounts[i];
-            deal(address(token), instance.account, 100 ether);
-            vm.deal(instance.account, 1000 ether);
-        }
-    }
-
-    modifier diffTest() {
-        uint256 snapshot = vm.snapshot(); // saves the state
-        for (uint256 i; i < diffAccounts.length; i++) {
-            instance = diffAccounts[i];
-            _;
-            vm.revertTo(snapshot);
-        }
-=======
         deal(address(token), instance.account, 100 ether);
         mockTarget = new MockTarget();
->>>>>>> 475bf95b
     }
 
     /*//////////////////////////////////////////////////////////////////////////
