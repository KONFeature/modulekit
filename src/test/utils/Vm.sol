// SPDX-License-Identifier: MIT
pragma solidity ^0.8.21;

import "forge-std/Vm.sol";

address constant VM_ADDR = 0x7109709ECfa91a80626fF3989D68f67F5b1DD12D;

function getAddr(uint256 pk) pure returns (address) {
    return Vm(VM_ADDR).addr(pk);
}

function sign(uint256 pk, bytes32 msgHash) pure returns (uint8 v, bytes32 r, bytes32 s) {
    return Vm(VM_ADDR).sign(pk, msgHash);
}

function etch(address target, bytes memory runtimeBytecode) {
    Vm(VM_ADDR).etch(target, runtimeBytecode);
}

function label(address _addr, string memory _label) {
    Vm(VM_ADDR).label(_addr, _label);
}

<<<<<<< HEAD
=======
function expectEmit() {
    Vm(VM_ADDR).expectEmit();
}

function recordLogs() {
    Vm(VM_ADDR).recordLogs();
}

function getRecordedLogs() returns (VmSafe.Log[] memory) {
    return Vm(VM_ADDR).getRecordedLogs();
}

>>>>>>> 6c113a3b
function prank(address _addr) {
    Vm(VM_ADDR).prank(_addr);
}<|MERGE_RESOLUTION|>--- conflicted
+++ resolved
@@ -21,8 +21,6 @@
     Vm(VM_ADDR).label(_addr, _label);
 }
 
-<<<<<<< HEAD
-=======
 function expectEmit() {
     Vm(VM_ADDR).expectEmit();
 }
@@ -35,7 +33,6 @@
     return Vm(VM_ADDR).getRecordedLogs();
 }
 
->>>>>>> 6c113a3b
 function prank(address _addr) {
     Vm(VM_ADDR).prank(_addr);
 }