--- conflicted
+++ resolved
@@ -85,16 +85,19 @@
         manager.executeTransaction(account, transaction);
     }
 
-<<<<<<< HEAD
-    function exec(IExecutorManager manager, address account, ExecutorAction[] memory actions) internal {
-        ExecutorTransaction memory transaction = ExecutorTransaction({actions: actions, nonce: 0, metadataHash: ""});
+    function exec(
+        IExecutorManager manager,
+        address account,
+        ExecutorAction[] memory actions
+    )
+        internal
+    {
+        ExecutorTransaction memory transaction =
+            ExecutorTransaction({ actions: actions, nonce: 0, metadataHash: "" });
 
         manager.executeTransaction(account, transaction);
     }
 
-    function exec(IExecutorManager manager, address account, address target, bytes memory callData) internal {
-        ExecutorAction memory action = ExecutorAction({to: payable(target), value: 0, data: callData});
-=======
     function exec(
         IExecutorManager manager,
         address account,
@@ -105,7 +108,6 @@
     {
         ExecutorAction memory action =
             ExecutorAction({ to: payable(target), value: 0, data: callData });
->>>>>>> 122629c8
         exec(manager, account, action);
     }
 }